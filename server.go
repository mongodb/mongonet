--- conflicted
+++ resolved
@@ -131,13 +131,8 @@
 }
 
 // called by a synched method
-<<<<<<< HEAD
 func (s *Server) OnTlsConfig(sslPairs []*SSLPair) (ok bool, names []string, errs []error) {
-	return s.config.SyncTlsConfig.setTlsConfig(sslPairs, s.config.CipherSuites, s.config.MinTlsVersion, s.config.SSLKeys)
-=======
-func (s *Server) OnSSLConfig(sslPairs []*SSLPair) (ok bool, names []string, errs []error) {
 	return s.config.SyncTlsConfig.SetTlsConfig(sslPairs, s.config.CipherSuites, s.config.MinTlsVersion, s.config.SSLKeys)
->>>>>>> 213c049b
 }
 
 func (s *Server) Run() error {
@@ -178,12 +173,21 @@
 	for {
 		go func() {
 			conn, err := ln.Accept()
-<<<<<<< HEAD
 			if err != nil {
 				incomingConnections <- accepted{nil, err}
+				return
+			}
+			if s.config.UseSSL {
+				tlsConfig := s.config.SyncTlsConfig.getTlsConfig()
+				conn = tls.Server(conn, tlsConfig)
+			}
+			conn, err = NewConn(conn)
+			if err != nil {
+				incomingConnections <- accepted{nil, err}
+				return
 			}
 			if earlyAccessChecker != nil {
-				if err := earlyAccessChecker.PreClientHelloCheck(conn.LocalAddr()); err != nil {
+				if err := earlyAccessChecker.PreClientHelloCheck(conn.RemoteAddr()); err != nil {
 					incomingConnections <- accepted{
 						nil,
 						fmt.Errorf("Access denied: %v", err),
@@ -191,14 +195,6 @@
 				}
 			}
 			incomingConnections <- accepted{conn, nil}
-=======
-			if s.config.UseSSL {
-				tlsConfig := s.config.SyncTlsConfig.getTlsConfig()
-				conn = tls.Server(conn, tlsConfig)
-			}
-			wrapper, err2 := NewConn(conn)
-			incomingConnections <- accepted{wrapper, MergeErrors(err, err2)}
->>>>>>> 213c049b
 		}()
 
 		select {
@@ -212,16 +208,12 @@
 			}
 
 			conn := connectionEvent.conn
-<<<<<<< HEAD
-
-=======
 			if conn.IsProxied() {
 				s.logger.Logf(slogger.DEBUG, "accepted a proxied connection (local=%v, remote=%v, proxy=%v, target=%v, version=%v)", conn.LocalAddr(), conn.RemoteAddr(), conn.ProxyAddr(), conn.TargetAddr(), conn.Version())
 			} else {
 				s.logger.Logf(slogger.DEBUG, "accepted a regular connection (local=%v, remote=%v, target=%v)", conn.LocalAddr(), conn.RemoteAddr(), conn.TargetAddr())
 			}
 			wrappedConn := conn.wrapped
->>>>>>> 213c049b
 			if s.config.TCPKeepAlivePeriod > 0 {
 				switch conn := wrappedConn.(type) {
 				case *net.TCPConn:
@@ -232,7 +224,6 @@
 				}
 			}
 
-<<<<<<< HEAD
 			if s.config.UseSSL {
 				tlsConfig := s.config.SyncTlsConfig.getTlsConfig()
 				if earlyAccessChecker == nil {
@@ -242,12 +233,8 @@
 				}
 			}
 
-			remoteAddr := conn.RemoteAddr()
-			c := &Session{s, nil, remoteAddr, earlyAccessChecker, nil, s.NewLogger(fmt.Sprintf("Session %s", remoteAddr)), ""}
-=======
 			remoteAddr := connectionEvent.conn.RemoteAddr()
-			c := &Session{s, nil, remoteAddr, s.NewLogger(fmt.Sprintf("Session %s", remoteAddr)), "", nil, conn.IsProxied()}
->>>>>>> 213c049b
+			c := &Session{s, nil, remoteAddr, earlyAccessChecker, s.NewLogger(fmt.Sprintf("Session %s", remoteAddr)), "", nil, conn.IsProxied()}
 			if _, ok := s.contextualWorkerFactory(); ok {
 				s.sessionManager.sessionWG.Add(1)
 			}
