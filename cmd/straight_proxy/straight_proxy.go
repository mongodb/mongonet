--- conflicted
+++ resolved
@@ -15,11 +15,7 @@
 
 	flag.Parse()
 
-<<<<<<< HEAD
 	pc := mongonet.NewProxyConfig(*bindHost, *bindPort, *mongoHost, *mongoPort, "", "", "", "straight proxy", false, mongonet.Direct, 5)
-=======
-	pc := mongonet.NewProxyConfig(*bindHost, *bindPort, *mongoHost, *mongoPort, "", "", "straight proxy", true)
->>>>>>> 2d866b26
 	pc.MongoSSLSkipVerify = true
 
 	proxy, err := mongonet.NewProxy(pc)
