--- conflicted
+++ resolved
@@ -98,8 +98,6 @@
 	}
 }
 
-<<<<<<< HEAD
-
 func (ps *ProxySession) DoLoopTemp() {
 	var err error
 	for {
@@ -117,18 +115,39 @@
 
 	if ps.pooledConn != nil {
 		ps.pooledConn.Close()
-=======
-func (ps *ProxySession) RespondToCommand(clientMessage Message, doc SimpleBSON) error {
+	}
+}
+
+func (ps *ProxySession) respondWithError(clientMessage Message, err error) error {
+	ps.logger.Logf(slogger.INFO, "respondWithError %v", err)
+
+	var errBSON bson.D
+	if err == nil {
+		errBSON = bson.D{{"ok", 1}}
+	} else if mongoErr, ok := err.(MongoError); ok {
+		errBSON = mongoErr.ToBSON()
+	} else {
+		errBSON = bson.D{{"ok", 0}, {"errmsg", err.Error()}}
+	}
+
+	doc, myErr := SimpleBSONConvert(errBSON)
+	if myErr != nil {
+		return myErr
+	}
+
 	switch clientMessage.Header().OpCode {
-
-	case OP_QUERY:
+	case OP_QUERY, OP_GET_MORE:
 		rm := &ReplyMessage{
 			MessageHeader{
 				0,
 				17, // TODO
 				clientMessage.Header().RequestID,
 				OP_REPLY},
+
+			// We should not set the error bit because we are
+			// responding with errmsg instead of $err
 			0, // flags - error bit
+
 			0, // cursor id
 			0, // StartingFrom
 			1, // NumberReturned
@@ -168,79 +187,6 @@
 	default:
 		panic("impossible")
 	}
-
-}
-
-func (ps *ProxySession) respondWithError(clientMessage Message, err error) error {
-	ps.logger.Logf(slogger.INFO, "respondWithError %v", err)
-
-	var errBSON bson.D
-	if err == nil {
-		errBSON = bson.D{{"ok", 1}}
-	} else if mongoErr, ok := err.(MongoError); ok {
-		errBSON = mongoErr.ToBSON()
-	} else {
-		errBSON = bson.D{{"ok", 0}, {"errmsg", err.Error()}}
-	}
-
-	doc, myErr := SimpleBSONConvert(errBSON)
-	if myErr != nil {
-		return myErr
-	}
-
-	switch clientMessage.Header().OpCode {
-	case OP_QUERY, OP_GET_MORE:
-		rm := &ReplyMessage{
-			MessageHeader{
-				0,
-				17, // TODO
-				clientMessage.Header().RequestID,
-				OP_REPLY},
-
-			// We should not set the error bit because we are
-			// responding with errmsg instead of $err
-			0, // flags - error bit
-
-			0, // cursor id
-			0, // StartingFrom
-			1, // NumberReturned
-			[]SimpleBSON{doc},
-		}
-		return SendMessage(rm, ps.conn)
-
-	case OP_COMMAND:
-		rm := &CommandReplyMessage{
-			MessageHeader{
-				0,
-				17, // TODO
-				clientMessage.Header().RequestID,
-				OP_COMMAND_REPLY},
-			doc,
-			SimpleBSONEmpty(),
-			[]SimpleBSON{},
-		}
-		return SendMessage(rm, ps.conn)
-
-	case OP_MSG:
-		rm := &MessageMessage{
-			MessageHeader{
-				0,
-				17, // TODO
-				clientMessage.Header().RequestID,
-				OP_MSG},
-			0,
-			[]MessageMessageSection{
-				&BodySection{
-					doc,
-				},
-			},
-		}
-		return SendMessage(rm, ps.conn)
-
-	default:
-		panic("impossible")
->>>>>>> 3f39edfd
-	}
 }
 
 func (ps *ProxySession) Close() {
