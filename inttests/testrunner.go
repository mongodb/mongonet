--- conflicted
+++ resolved
@@ -179,12 +179,7 @@
 	runtime.SetBlockProfileRate(100)
 	runtime.SetMutexProfileFraction(5)
 
-<<<<<<< HEAD
-	defer writeOutProfile(callerName, "block", 0)
-	defer writeOutProfile(callerName, "mutex", 0)
-=======
 	defer writeOutAllProfiles(callerName)
->>>>>>> 3872aa74
 
 	Iterations := 10
 	mongoPort, proxyPort, hostname := util.GetTestHostAndPorts()
@@ -233,14 +228,6 @@
 	return fullCallerName[periodIndex+1:]
 }
 
-<<<<<<< HEAD
-func writeOutProfile(filenamePrefix, profileName string, debug int) {
-	profile := pprof.Lookup(profileName)
-	if profile == nil {
-		fmt.Printf("Did not find profile %v\n", profileName)
-		return
-	}
-=======
 func writeOutAllProfiles(filenamePrefix string) {
 	for _, profile := range pprof.Profiles() {
 		writeOutProfile(filenamePrefix, profile)
@@ -249,7 +236,6 @@
 
 func writeOutProfile(filenamePrefix string, profile *pprof.Profile) {
 	profileName := profile.Name()
->>>>>>> 3872aa74
 	_ = os.Mkdir("profiles", 0755)
 	path := filepath.Join("profiles", filenamePrefix+"-"+profileName)
 	f, err := os.Create(path)
@@ -258,11 +244,7 @@
 		return
 	}
 	defer f.Close()
-<<<<<<< HEAD
-	err = profile.WriteTo(f, debug)
-=======
 	err = profile.WriteTo(f, 0)
->>>>>>> 3872aa74
 	if err != nil {
 		fmt.Printf("Failed to write profile %v to %v ; err = %v", profileName, path, err)
 		return
