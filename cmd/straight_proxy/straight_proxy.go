package main

import (
	"flag"

	"github.com/mongodb/mongonet"
)

func main() {

	bindHost := flag.String("host", "127.0.0.1", "what to bind to")
	bindPort := flag.Int("port", 9999, "what to bind to")
	mongoUri := flag.String("uri", "", "uri to connect in cluster mode")
	mongoHost := flag.String("mongoHost", "127.0.0.1", "host mongo is on")
	mongoPort := flag.Int("mongoPort", 27017, "port mongo is on")

	flag.Parse()

<<<<<<< HEAD
	pc := mongonet.NewProxyConfig(*bindHost, *bindPort, "", *mongoHost, *mongoPort, "", "", "straight proxy", false, mongonet.Direct, 5, mongonet.DefaultMaxPoolSize, mongonet.DefaultMaxPoolIdleTimeSec, mongonet.DefaultConnectionPoolHeartbeatIntervalMs)
=======
	pc := mongonet.NewProxyConfig(*bindHost, *bindPort, *mongoUri, *mongoHost, *mongoPort, "", "", "straight proxy", false, mongonet.Direct, 5)
>>>>>>> 8d80ecb5
	pc.MongoSSLSkipVerify = true

	proxy, err := mongonet.NewProxy(pc)
	if err != nil {
		panic(err)
	}

	proxy.InitializeServer()
	if ok, _, _ := proxy.OnSSLConfig(nil); !ok {
		panic("failed to call OnSSLConfig")
	}

	err = proxy.Run()
	if err != nil {
		panic(err)
	}
}<|MERGE_RESOLUTION|>--- conflicted
+++ resolved
@@ -4,23 +4,19 @@
 	"flag"
 
 	"github.com/mongodb/mongonet"
+	"github.com/mongodb/mongonet/util"
 )
 
 func main() {
 
 	bindHost := flag.String("host", "127.0.0.1", "what to bind to")
 	bindPort := flag.Int("port", 9999, "what to bind to")
-	mongoUri := flag.String("uri", "", "uri to connect in cluster mode")
 	mongoHost := flag.String("mongoHost", "127.0.0.1", "host mongo is on")
 	mongoPort := flag.Int("mongoPort", 27017, "port mongo is on")
 
 	flag.Parse()
 
-<<<<<<< HEAD
-	pc := mongonet.NewProxyConfig(*bindHost, *bindPort, "", *mongoHost, *mongoPort, "", "", "straight proxy", false, mongonet.Direct, 5, mongonet.DefaultMaxPoolSize, mongonet.DefaultMaxPoolIdleTimeSec, mongonet.DefaultConnectionPoolHeartbeatIntervalMs)
-=======
-	pc := mongonet.NewProxyConfig(*bindHost, *bindPort, *mongoUri, *mongoHost, *mongoPort, "", "", "straight proxy", false, mongonet.Direct, 5)
->>>>>>> 8d80ecb5
+	pc := mongonet.NewProxyConfig(*bindHost, *bindPort, "", *mongoHost, *mongoPort, "", "", "straight proxy", false, util.Direct, 5, mongonet.DefaultMaxPoolSize, mongonet.DefaultMaxPoolIdleTimeSec, mongonet.DefaultConnectionPoolHeartbeatIntervalMs)
 	pc.MongoSSLSkipVerify = true
 
 	proxy, err := mongonet.NewProxy(pc)
