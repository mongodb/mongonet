--- conflicted
+++ resolved
@@ -164,13 +164,9 @@
 		s.cancelCtx()
 
 		// wait for all sessions to end
-<<<<<<< HEAD
 		if s.sessionManager == nil {
 			s.logger.Logf(slogger.WARN, "Not waiting for sessions to close because there is no session manager")
 		} else {
-=======
-		if s.sessionManager != nil {
->>>>>>> 1f28d628
 			s.logger.Logf(slogger.WARN, "waiting for sessions to close...")
 			s.sessionManager.sessionWG.Wait()
 			s.logger.Logf(slogger.WARN, "done")
