package mongonet

import (
	"bytes"
	"context"
	"crypto/tls"
	"errors"
	"fmt"
	"io"
	"net"
	"reflect"
	"runtime/pprof"
	"strings"
	"sync/atomic"
	"time"
	"unsafe"

	"github.com/mongodb/slogger/v2/slogger"
	"go.mongodb.org/mongo-driver/bson"
	"go.mongodb.org/mongo-driver/event"
	"go.mongodb.org/mongo-driver/mongo"
	"go.mongodb.org/mongo-driver/mongo/options"
	"go.mongodb.org/mongo-driver/mongo/readpref"
	"go.mongodb.org/mongo-driver/x/bsonx/bsoncore"
	"go.mongodb.org/mongo-driver/x/mongo/driver"
	"go.mongodb.org/mongo-driver/x/mongo/driver/address"
	"go.mongodb.org/mongo-driver/x/mongo/driver/description"
	"go.mongodb.org/mongo-driver/x/mongo/driver/topology"
)

type Proxy struct {
	config ProxyConfig
	server *Server

	logger          *slogger.Logger
	MongoClient     *mongo.Client
	topology        *topology.Topology
	defaultReadPref *readpref.ReadPref

	Context            context.Context
	connectionsCreated *int64
	poolCleared        *int64
}

func (ps *ProxySession) logTrace(logger *slogger.Logger, trace bool, format string, args ...interface{}) {
	if trace {
		msg := fmt.Sprintf(fmt.Sprintf("client: %v - %s", ps.RemoteAddr(), format), args...)
		logger.Logf(slogger.DEBUG, msg)
	}
}

func (ps *ProxySession) logMessageTrace(logger *slogger.Logger, trace bool, m Message) {
	if trace {
		var doc bson.D
		var msg string
		var err error
		switch mm := m.(type) {
		case *MessageMessage:
			for _, section := range mm.Sections {
				if bs, ok := section.(*BodySection); ok {
					doc, err = bs.Body.ToBSOND()
					if err != nil {
						logger.Logf(slogger.WARN, "failed to convert body to Bson.D. err=%v", err)
						return
					}
					break
				}
			}
			msg = fmt.Sprintf("got OP_MSG %v", doc)
		case *QueryMessage:
			doc, err = mm.Query.ToBSOND()
			if err != nil {
				logger.Logf(slogger.WARN, "failed to convert query to Bson.D. err=%v", err)
				return
			}
			msg = fmt.Sprintf("got OP_QUERY %v", doc)
		case *ReplyMessage:
			doc, err = mm.Docs[0].ToBSOND()
			if err != nil {
				logger.Logf(slogger.WARN, "failed to convert reply doc to Bson.D. err=%v", err)
				return
			}
			msg = fmt.Sprintf("got OP_REPLY %v", doc)
		default:
			// not bothering about printing other message types
			msg = fmt.Sprintf("got another type %T", mm)
		}
		msg = fmt.Sprintf("client: %v - %s", ps.RemoteAddr(), msg)
		logger.Logf(slogger.DEBUG, msg)
	}
}

// MongoConnectionWrapper is used to wrap the driver connection so we can explicitly expire (close out) connections on certain occasions that aren't being picked up by the driver
type MongoConnectionWrapper struct {
	conn          driver.Connection
	ep            driver.ErrorProcessor
	expirableConn driver.Expirable
	bad           bool
	logger        *slogger.Logger
	trace         bool
}

func (m *MongoConnectionWrapper) Close(ps *ProxySession) {
	if m.conn == nil {
		m.logger.Logf(slogger.WARN, "attempt to close a nil mongo connection. noop")
		return
	}
	id := m.conn.ID()
	if m.bad {
		if m.expirableConn.Alive() {
			ps.logTrace(m.logger, m.trace, "closing underlying bad mongo connection %v", id)
			if err := m.expirableConn.Expire(); err != nil {
				ps.logTrace(m.logger, m.trace, "failed to expire connection. %v", err)
			}
		} else {
			ps.logTrace(m.logger, m.trace, "bad mongo connection is nil!")
		}
	}
	ps.logTrace(m.logger, m.trace, "closing mongo connection %v", id)
	if m.expirableConn.Alive() {
		if err := m.conn.Close(); err != nil {
			ps.logTrace(m.logger, m.trace, "failed to close mongo connection %v: %v", id, err)
		}
	}
}

type ProxySession struct {
	*Session

	proxy       *Proxy
	interceptor ProxyInterceptor
	mongoConn   *MongoConnectionWrapper
}

type ResponseInterceptor interface {
	InterceptMongoToClient(m Message) (Message, error)
}

type ProxyInterceptor interface {
	InterceptClientToMongo(m Message) (Message, ResponseInterceptor, error)
	Close()
	TrackRequest(MessageHeader)
	TrackResponse(MessageHeader)
	CheckConnection() error
	CheckConnectionInterval() time.Duration
}

type ProxyInterceptorFactory interface {
	// This has to be thread safe, will be called from many clients
	NewInterceptor(ps *ProxySession) (ProxyInterceptor, error)
}

// -----

func (ps *ProxySession) RemoteAddr() net.Addr {
	return ps.remoteAddr
}

func (ps *ProxySession) GetLogger() *slogger.Logger {
	return ps.logger
}

func (ps *ProxySession) ServerPort() int {
	return ps.proxy.config.BindPort
}

func (ps *ProxySession) Stats() bson.D {
	return bson.D{
		{"connectionPool", bson.D{
			{"totalCreated", ps.proxy.GetConnectionsCreated()},
		},
		},
	}
}

func (ps *ProxySession) DoLoopTemp() {
	defer logPanic(ps.logger)
	var err error
	for {
		ps.mongoConn, err = ps.doLoop(ps.mongoConn)
		if err != nil {
			if ps.mongoConn != nil {
				ps.mongoConn.Close(ps)
			}
			if err != io.EOF {
				ps.logger.Logf(slogger.WARN, "error doing loop: %v", err)
			}
			return
		}
	}
}

func (ps *ProxySession) respondWithError(clientMessage Message, err error) error {
	ps.logger.Logf(slogger.INFO, "respondWithError %v", err)

	var errBSON bson.D
	if err == nil {
		errBSON = bson.D{{"ok", 1}}
	} else if mongoErr, ok := err.(MongoError); ok {
		errBSON = mongoErr.ToBSON()
	} else {
		errBSON = bson.D{{"ok", 0}, {"errmsg", err.Error()}}
	}

	doc, myErr := SimpleBSONConvert(errBSON)
	if myErr != nil {
		return myErr
	}

	switch clientMessage.Header().OpCode {
	case OP_QUERY, OP_GET_MORE:
		rm := &ReplyMessage{
			MessageHeader{
				0,
				17, // TODO
				clientMessage.Header().RequestID,
				OP_REPLY},

			// We should not set the error bit because we are
			// responding with errmsg instead of $err
			0, // flags - error bit

			0, // cursor id
			0, // StartingFrom
			1, // NumberReturned
			[]SimpleBSON{doc},
			bsoncore.Document(doc.BSON),
		}
		return SendMessage(rm, ps.conn)

	case OP_COMMAND:
		rm := &CommandReplyMessage{
			MessageHeader{
				0,
				17, // TODO
				clientMessage.Header().RequestID,
				OP_COMMAND_REPLY},
			doc,
			SimpleBSONEmpty(),
			[]SimpleBSON{},
		}
		return SendMessage(rm, ps.conn)

	case OP_MSG:
		rm := &MessageMessage{
			MessageHeader{
				0,
				17, // TODO
				clientMessage.Header().RequestID,
				OP_MSG},
			0,
			[]MessageMessageSection{
				&BodySection{
					doc,
				},
			},
			bsoncore.Document(doc.BSON),
		}
		return SendMessage(rm, ps.conn)

	default:
		panic(fmt.Sprintf("unsupported opcode %v", clientMessage.Header().OpCode))
	}
}

func (ps *ProxySession) Close() {
	if ps.interceptor != nil {
		ps.interceptor.Close()
	}
}

func logPanic(logger *slogger.Logger) {
	if r := recover(); r != nil {
		var stacktraces bytes.Buffer
		pprof.Lookup("goroutine").WriteTo(&stacktraces, 2)
		logger.Logf(slogger.ERROR, "Recovering from mongonet panic. error is: %v \n stack traces: %v", r, stacktraces.String())
		logger.Flush()
		panic(r)
	}
}

// https://jira.mongodb.org/browse/GODRIVER-1760 will add the ability to create a topology.Topology from ClientOptions
func extractTopology(mc *mongo.Client) *topology.Topology {
	e := reflect.ValueOf(mc).Elem()
	d := e.FieldByName("deployment")
	if d.IsZero() {
		panic("failed to extract deployment topology")
	}
	d = reflect.NewAt(d.Type(), unsafe.Pointer(d.UnsafeAddr())).Elem() // #nosec G103
	return d.Interface().(*topology.Topology)
}

/*
Clients estimate secondaries’ staleness by periodically checking the latest write date of each replica set member.
Since these checks are infrequent, the staleness estimate is coarse.
Thus, clients cannot enforce a maxStalenessSeconds value of less than 90 seconds.
https://docs.mongodb.com/manual/core/read-preference-staleness/
*/
const MinMaxStalenessVal int32 = 90

func getReadPrefFromOpMsg(mm *MessageMessage, logger *slogger.Logger, defaultRp *readpref.ReadPref) (rp *readpref.ReadPref, err error) {
	rpVal, err2 := mm.BodyDoc.LookupErr("$readPreference")
	if err2 != nil {
		if err2 == bsoncore.ErrElementNotFound {
			return defaultRp, nil
		}
		return nil, fmt.Errorf("got an error looking up $readPreference: %v", err)
	}
	rpDoc, ok := rpVal.DocumentOK()
	if !ok {
		return nil, fmt.Errorf("$readPreference isn't a document")
	}
	opts := make([]readpref.Option, 0, 1)
	if maxStalenessVal, err := rpDoc.LookupErr("maxStalenessSeconds"); err == nil {
		if maxStalenessSec, ok := maxStalenessVal.AsInt32OK(); ok && maxStalenessSec >= MinMaxStalenessVal {
			opts = append(opts, readpref.WithMaxStaleness(time.Duration(maxStalenessSec)*time.Second))
		} else {
			return nil, fmt.Errorf("maxStalenessSeconds %v is invalid", maxStalenessVal)
		}
	}
	if modeVal, err2 := rpDoc.LookupErr("mode"); err2 == nil {
		modeStr, ok := modeVal.StringValueOK()
		if !ok {
			return nil, fmt.Errorf("mode %v isn't a string", modeVal)
		}
		switch strings.ToLower(modeStr) {
		case "primarypreferred":
			return readpref.PrimaryPreferred(opts...), nil
		case "secondary":
			return readpref.Secondary(opts...), nil
		case "secondarypreferred":
			return readpref.SecondaryPreferred(opts...), nil
		case "nearest":
			return readpref.Nearest(opts...), nil
		case "primary":
			return defaultRp, nil
		default:
			return nil, fmt.Errorf("got unsupported read preference %v", modeStr)
		}
	} else {
		return nil, errors.New("read preference is missing the required \"mode\" field")
	}
	return defaultRp, nil
}

func PinnedServerSelector(addr address.Address) description.ServerSelector {
	return description.ServerSelectorFunc(func(t description.Topology, candidates []description.Server) ([]description.Server, error) {
		for _, s := range candidates {
			if s.Addr == addr {
				return []description.Server{s}, nil
			}
		}
		return nil, nil
	})
}

func (ps *ProxySession) getMongoConnection(rp *readpref.ReadPref) (*MongoConnectionWrapper, error) {
	ps.logTrace(ps.proxy.logger, ps.proxy.config.TraceConnPool, "finding a server")
	var srvSelector description.ServerSelector
	if ps.proxy.config.ConnectionMode == Cluster {
		srvSelector = description.ReadPrefSelector(rp)
	} else {
		// Direct
		srvSelector = PinnedServerSelector(address.Address(ps.proxy.config.MongoAddress()))
	}
	srv, err := ps.proxy.topology.SelectServer(ps.proxy.Context, srvSelector)
	if err != nil {
		return nil, err
	}
<<<<<<< HEAD
	ps.logTrace(ps.proxy.logger, ps.proxy.config.TraceConnPool, "found a server. connecting")
	start := time.Now()
=======
	ep, ok := srv.(driver.ErrorProcessor)
	if !ok {
		return nil, fmt.Errorf("server ErrorProcessor type assertion failed")
	}
>>>>>>> 0959cdba
	conn, err := srv.Connection(ps.proxy.Context)
	if err != nil {
		return nil, err
	}
	duration := time.Since(start)
	if duration.Milliseconds() > 500 {
		ps.proxy.logger.Logf(slogger.WARN, fmt.Sprintf("client: %v - connection took %vms which is over 1000ms", ps.RemoteAddr(), duration))
	}
	ps.logTrace(ps.proxy.logger, ps.proxy.config.TraceConnPool, "connected")
	ec, ok := conn.(driver.Expirable)
	if !ok {
		return nil, fmt.Errorf("bad connection type %T", conn)
	}
	return &MongoConnectionWrapper{conn, ep, ec, false, ps.proxy.logger, ps.proxy.config.TraceConnPool}, nil
}

func wrapNetworkError(err error) error {
	labels := []string{driver.NetworkError}
	return driver.Error{Message: err.Error(), Labels: labels, Wrapped: err}
}

func (ps *ProxySession) doLoop(mongoConn *MongoConnectionWrapper) (*MongoConnectionWrapper, error) {
	// reading message from client
	ps.logTrace(ps.proxy.logger, ps.proxy.config.TraceConnPool, "reading message from client")
	m, err := ReadMessage(ps.conn)
	if err != nil {
		ps.logTrace(ps.proxy.logger, ps.proxy.config.TraceConnPool, "reading message from client fail %v", err)
		if err == io.EOF {
			return mongoConn, err
		}
		return mongoConn, NewStackErrorf("got error reading from client: %v", err)
	}
	var rp *readpref.ReadPref = ps.proxy.defaultReadPref
	if ps.proxy.config.ConnectionMode == Cluster {
		// only concerned about OP_MSG at this point
		mm, ok := m.(*MessageMessage)
		if ok {
			rp2, err := getReadPrefFromOpMsg(mm, ps.proxy.logger, rp)
			if err != nil {
				return mongoConn, err
			}
			if rp2 != nil {
				rp = rp2
			}
		}
	}
	ps.logTrace(ps.proxy.logger, ps.proxy.config.TraceConnPool, "got message from client")
	ps.logMessageTrace(ps.proxy.logger, ps.proxy.config.TraceConnPool, m)
	var respInter ResponseInterceptor
	if ps.interceptor != nil {
		ps.interceptor.TrackRequest(m.Header())
		m, respInter, err = ps.interceptor.InterceptClientToMongo(m)
		if err != nil {
			if m == nil {
				return mongoConn, err
			}
			if !m.HasResponse() {
				// we can't respond, so we just fail
				return mongoConn, err
			}
			if respondErr := ps.RespondWithError(m, err); respondErr != nil {
				return mongoConn, NewStackErrorf("couldn't send error response to client; original error: %v, error sending response: %v", err, respondErr)
			}
			return mongoConn, nil
		}
		if m == nil {
			// already responded
			return mongoConn, nil
		}
	}
	if mongoConn == nil || !mongoConn.expirableConn.Alive() {
		mongoConn, err = ps.getMongoConnection(rp)
		if err != nil {
			ps.logTrace(ps.proxy.logger, ps.proxy.config.TraceConnPool, "failed to get a new connection. err=%v", err)
			return nil, NewStackErrorf("cannot get connection to mongo %v using connection mode=%v readpref=%v", err, ps.proxy.config.ConnectionMode, rp)
		}
		ps.logTrace(ps.proxy.logger, ps.proxy.config.TraceConnPool, "got new connection %v using connection mode=%v readpref=%v", mongoConn.conn.ID(), ps.proxy.config.ConnectionMode, rp)
	}

	// Send message to mongo
	err = mongoConn.conn.WriteWireMessage(ps.proxy.Context, m.Serialize())
	if err != nil {
		mongoConn.ep.ProcessError(wrapNetworkError(err), mongoConn.conn)
		return mongoConn, NewStackErrorf("error writing to mongo: %v", err)
	}

	if !m.HasResponse() {
		return mongoConn, nil
	}
	defer mongoConn.Close(ps)

	inExhaustMode := m.IsExhaust()

	for {
		// Read message back from mongo
		ps.logTrace(ps.proxy.logger, ps.proxy.config.TraceConnPool, "reading data from mongo conn %v", mongoConn.conn.ID())
		ret, err := mongoConn.conn.ReadWireMessage(ps.proxy.Context, nil)
		if err != nil {
<<<<<<< HEAD
			ps.logTrace(ps.proxy.logger, ps.proxy.config.TraceConnPool, "error reading wire message mongo conn %v %v", mongoConn.conn.ID(), err)
=======
			logTrace(ps.proxy.logger, ps.proxy.config.TraceConnPool, "error reading wire message mongo conn %v %v", mongoConn.conn.ID(), err)
			mongoConn.ep.ProcessError(wrapNetworkError(err), mongoConn.conn)
>>>>>>> 0959cdba
			return nil, NewStackErrorf("error reading wire message from mongo conn %v: %v", mongoConn.conn.ID(), err)
		}
		ps.logTrace(ps.proxy.logger, ps.proxy.config.TraceConnPool, "read data from mongo conn %v", mongoConn.conn.ID())
		resp, err := ReadMessageFromBytes(ret)
		if err != nil {
			ps.logTrace(ps.proxy.logger, ps.proxy.config.TraceConnPool, "error reading message from bytes on mongo conn %v %v", mongoConn.conn.ID(), err)
			if err == io.EOF {
				return nil, err
			}
			return nil, NewStackErrorf("got error reading response from mongo %v", err)
		}
		switch mm := resp.(type) {
		case *MessageMessage:
			if err := extractError(mm.BodyDoc); err != nil {
				logTrace(ps.proxy.logger, ps.proxy.config.TraceConnPool, "processing error %v on mongo conn %v", err, mongoConn.conn.ID())
				mongoConn.ep.ProcessError(err, mongoConn.conn)
			}
		case *ReplyMessage:
			if err := extractError(mm.CommandDoc); err != nil {
				logTrace(ps.proxy.logger, ps.proxy.config.TraceConnPool, "processing error %v on mongo conn %v", err, mongoConn.conn.ID())
				mongoConn.ep.ProcessError(err, mongoConn.conn)
			}
		}
		if respInter != nil {
			resp, err = respInter.InterceptMongoToClient(resp)
			if err != nil {
				return nil, NewStackErrorf("error intercepting message %v", err)
			}
		}
		ps.logMessageTrace(ps.proxy.logger, ps.proxy.config.TraceConnPool, resp)
		// Send message back to user
		ps.logTrace(ps.proxy.logger, ps.proxy.config.TraceConnPool, "sending back data to user from mongo conn %v", mongoConn.conn.ID())
		err = SendMessage(resp, ps.conn)
		if err != nil {
			mongoConn.bad = true
<<<<<<< HEAD
			ps.logTrace(ps.proxy.logger, ps.proxy.config.TraceConnPool, "error sending back data to user from mongo conn %v. err=%v", mongoConn.conn.ID(), err)
=======
			logTrace(ps.proxy.logger, ps.proxy.config.TraceConnPool, "got error sending response to client from conn %v: %v", mongoConn.conn.ID(), err)
>>>>>>> 0959cdba
			return nil, NewStackErrorf("got error sending response to client from conn %v: %v", mongoConn.conn.ID(), err)
		}
		ps.logTrace(ps.proxy.logger, ps.proxy.config.TraceConnPool, "sent back data to user from mongo conn %v", mongoConn.conn.ID())
		if ps.interceptor != nil {
			ps.interceptor.TrackResponse(resp.Header())
		}

		if !inExhaustMode {
			return nil, nil
		}

		switch r := resp.(type) {
		case *ReplyMessage:
			if r.CursorId == 0 {
				return nil, nil
			}
		case *MessageMessage:
			if !r.HasMoreToCome() {
				// moreToCome wasn't set - stop the loop
				return nil, nil
			}
		default:
			return nil, NewStackErrorf("bad response type from server %T", r)
		}
	}
}

func NewProxy(pc ProxyConfig) (Proxy, error) {
	ctx := context.Background()
	var initCount, initPoolCleared int64 = 0, 0
	defaultReadPref := readpref.Primary()
	p := Proxy{pc, nil, nil, nil, nil, defaultReadPref, ctx, &initCount, &initPoolCleared}
	mongoClient, err := getMongoClient(&p, pc, ctx)
	if err != nil {
		return Proxy{}, NewStackErrorf("error getting driver client for %v: %v", pc.MongoAddress(), err)
	}
	p.MongoClient = mongoClient
	p.topology = extractTopology(mongoClient)

	p.logger = p.NewLogger("proxy")

	return p, nil
}

func getMongoClient(p *Proxy, pc ProxyConfig, ctx context.Context) (*mongo.Client, error) {
	opts := options.Client()
	if pc.ConnectionMode == Direct {
		opts.ApplyURI(fmt.Sprintf("mongodb://%s", pc.MongoAddress()))
	} else {
		opts.ApplyURI(pc.MongoURI)
	}
	trace := p.config.TraceConnPool
	opts.
		SetDirect(pc.ConnectionMode == Direct).
		SetAppName(pc.AppName).
		SetPoolMonitor(&event.PoolMonitor{
			Event: func(evt *event.PoolEvent) {
				switch evt.Type {
				case event.ConnectionCreated:
					if trace {
						p.logger.Logf(slogger.DEBUG, "**** Connection created %v", evt)
					}
					p.AddConnection()
<<<<<<< HEAD
				case "ConnectionCheckOutStarted":
					if trace {
						p.logger.Logf(slogger.DEBUG, "**** Connection check out started %v", evt)
					}
				case "ConnectionCheckedIn":
					if trace {
						p.logger.Logf(slogger.DEBUG, "**** Connection checked in %v", evt)
					}
				case "ConnectionCheckedOut":
					if trace {
						p.logger.Logf(slogger.DEBUG, "**** Connection checked out %v", evt)
					}
=======
				case event.PoolCleared:
					p.IncrementPoolCleared()
>>>>>>> 0959cdba
				}
			},
		}).
		SetServerSelectionTimeout(time.Duration(pc.ServerSelectionTimeoutSec) * time.Second).
		SetMaxPoolSize(uint64(pc.MaxPoolSize))
	if pc.MaxPoolIdleTimeSec > 0 {
		opts.SetMaxConnIdleTime(time.Duration(pc.MaxPoolIdleTimeSec) * time.Second)
	}

	if pc.MongoUser != "" {
		auth := options.Credential{
			AuthMechanism: "SCRAM-SHA-1",
			Username:      pc.MongoUser,
			AuthSource:    "admin",
			Password:      pc.MongoPassword,
			PasswordSet:   true,
		}
		opts.SetAuth(auth)
	}
	if pc.MongoSSL {
		tlsConfig := &tls.Config{RootCAs: pc.MongoRootCAs}
		opts.SetTLSConfig(tlsConfig)
	}
	return mongo.Connect(ctx, opts)
}

func (p *Proxy) InitializeServer() {
	server := Server{
		p.config.ServerConfig,
		p.logger,
		p,
		make(chan struct{}),
		make(chan error, 1),
		make(chan struct{}),
		nil,
		nil,
	}
	p.server = &server
}

func (p *Proxy) Run() error {
	return p.server.Run()
}

// called by a synched method
func (p *Proxy) OnSSLConfig(sslPairs []*SSLPair) (ok bool, names []string, errs []error) {
	return p.server.OnSSLConfig(sslPairs)
}

func (p *Proxy) NewLogger(prefix string) *slogger.Logger {
	filters := []slogger.TurboFilter{slogger.TurboLevelFilter(p.config.LogLevel)}

	appenders := p.config.Appenders
	if appenders == nil {
		appenders = []slogger.Appender{slogger.StdOutAppender()}
	}

	return &slogger.Logger{prefix, appenders, 0, filters}
}

func (p *Proxy) AddConnection() {
	atomic.AddInt64(p.connectionsCreated, 1)
}

func (p *Proxy) IncrementPoolCleared() {
	atomic.AddInt64(p.poolCleared, 1)
}

func (p *Proxy) GetConnectionsCreated() int64 {
	return atomic.LoadInt64(p.connectionsCreated)
}

func (p *Proxy) GetPoolCleared() int64 {
	return atomic.LoadInt64(p.poolCleared)
}

func (p *Proxy) CreateWorker(session *Session) (ServerWorker, error) {
	var err error

	ps := &ProxySession{session, p, nil, nil}
	if p.config.InterceptorFactory != nil {
		ps.interceptor, err = ps.proxy.config.InterceptorFactory.NewInterceptor(ps)
		if err != nil {
			return nil, err
		}

		session.conn = CheckedConn{session.conn.(net.Conn), ps.interceptor}
	}

	return ps, nil
}

func (p *Proxy) GetConnection(conn net.Conn) io.ReadWriteCloser {
	return conn
}<|MERGE_RESOLUTION|>--- conflicted
+++ resolved
@@ -367,21 +367,18 @@
 	if err != nil {
 		return nil, err
 	}
-<<<<<<< HEAD
 	ps.logTrace(ps.proxy.logger, ps.proxy.config.TraceConnPool, "found a server. connecting")
 	start := time.Now()
-=======
 	ep, ok := srv.(driver.ErrorProcessor)
 	if !ok {
 		return nil, fmt.Errorf("server ErrorProcessor type assertion failed")
 	}
->>>>>>> 0959cdba
 	conn, err := srv.Connection(ps.proxy.Context)
 	if err != nil {
 		return nil, err
 	}
 	duration := time.Since(start)
-	if duration.Milliseconds() > 500 {
+	if duration.Milliseconds() > 500 { // TODO - debug, remove!
 		ps.proxy.logger.Logf(slogger.WARN, fmt.Sprintf("client: %v - connection took %vms which is over 1000ms", ps.RemoteAddr(), duration))
 	}
 	ps.logTrace(ps.proxy.logger, ps.proxy.config.TraceConnPool, "connected")
@@ -474,12 +471,8 @@
 		ps.logTrace(ps.proxy.logger, ps.proxy.config.TraceConnPool, "reading data from mongo conn %v", mongoConn.conn.ID())
 		ret, err := mongoConn.conn.ReadWireMessage(ps.proxy.Context, nil)
 		if err != nil {
-<<<<<<< HEAD
 			ps.logTrace(ps.proxy.logger, ps.proxy.config.TraceConnPool, "error reading wire message mongo conn %v %v", mongoConn.conn.ID(), err)
-=======
-			logTrace(ps.proxy.logger, ps.proxy.config.TraceConnPool, "error reading wire message mongo conn %v %v", mongoConn.conn.ID(), err)
 			mongoConn.ep.ProcessError(wrapNetworkError(err), mongoConn.conn)
->>>>>>> 0959cdba
 			return nil, NewStackErrorf("error reading wire message from mongo conn %v: %v", mongoConn.conn.ID(), err)
 		}
 		ps.logTrace(ps.proxy.logger, ps.proxy.config.TraceConnPool, "read data from mongo conn %v", mongoConn.conn.ID())
@@ -494,12 +487,12 @@
 		switch mm := resp.(type) {
 		case *MessageMessage:
 			if err := extractError(mm.BodyDoc); err != nil {
-				logTrace(ps.proxy.logger, ps.proxy.config.TraceConnPool, "processing error %v on mongo conn %v", err, mongoConn.conn.ID())
+				ps.logTrace(ps.proxy.logger, ps.proxy.config.TraceConnPool, "processing error %v on mongo conn %v", err, mongoConn.conn.ID())
 				mongoConn.ep.ProcessError(err, mongoConn.conn)
 			}
 		case *ReplyMessage:
 			if err := extractError(mm.CommandDoc); err != nil {
-				logTrace(ps.proxy.logger, ps.proxy.config.TraceConnPool, "processing error %v on mongo conn %v", err, mongoConn.conn.ID())
+				ps.logTrace(ps.proxy.logger, ps.proxy.config.TraceConnPool, "processing error %v on mongo conn %v", err, mongoConn.conn.ID())
 				mongoConn.ep.ProcessError(err, mongoConn.conn)
 			}
 		}
@@ -515,11 +508,7 @@
 		err = SendMessage(resp, ps.conn)
 		if err != nil {
 			mongoConn.bad = true
-<<<<<<< HEAD
-			ps.logTrace(ps.proxy.logger, ps.proxy.config.TraceConnPool, "error sending back data to user from mongo conn %v. err=%v", mongoConn.conn.ID(), err)
-=======
-			logTrace(ps.proxy.logger, ps.proxy.config.TraceConnPool, "got error sending response to client from conn %v: %v", mongoConn.conn.ID(), err)
->>>>>>> 0959cdba
+			ps.logTrace(ps.proxy.logger, ps.proxy.config.TraceConnPool, "got error sending response to client from conn %v. err=%v", mongoConn.conn.ID(), err)
 			return nil, NewStackErrorf("got error sending response to client from conn %v: %v", mongoConn.conn.ID(), err)
 		}
 		ps.logTrace(ps.proxy.logger, ps.proxy.config.TraceConnPool, "sent back data to user from mongo conn %v", mongoConn.conn.ID())
@@ -583,7 +572,6 @@
 						p.logger.Logf(slogger.DEBUG, "**** Connection created %v", evt)
 					}
 					p.AddConnection()
-<<<<<<< HEAD
 				case "ConnectionCheckOutStarted":
 					if trace {
 						p.logger.Logf(slogger.DEBUG, "**** Connection check out started %v", evt)
@@ -596,10 +584,8 @@
 					if trace {
 						p.logger.Logf(slogger.DEBUG, "**** Connection checked out %v", evt)
 					}
-=======
 				case event.PoolCleared:
 					p.IncrementPoolCleared()
->>>>>>> 0959cdba
 				}
 			},
 		}).
@@ -607,6 +593,9 @@
 		SetMaxPoolSize(uint64(pc.MaxPoolSize))
 	if pc.MaxPoolIdleTimeSec > 0 {
 		opts.SetMaxConnIdleTime(time.Duration(pc.MaxPoolIdleTimeSec) * time.Second)
+	}
+	if pc.ConnectionPoolHeartbeatIntervalMs > 0 {
+		opts.SetHeartbeatInterval(time.Duration(pc.ConnectionPoolHeartbeatIntervalMs) * time.Millisecond)
 	}
 
 	if pc.MongoUser != "" {
