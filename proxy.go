package mongonet

import (
	"context"
	"crypto/tls"
	"crypto/x509"
	"fmt"
	"io"
	"net"
	"reflect"
	"sync"
	"sync/atomic"
	"time"
	"unsafe"

	"github.com/mongodb/mongonet/util"
	"github.com/mongodb/slogger/v2/slogger"
	"go.mongodb.org/mongo-driver/event"
	"go.mongodb.org/mongo-driver/mongo"
	"go.mongodb.org/mongo-driver/mongo/options"
	"go.mongodb.org/mongo-driver/mongo/readpref"
	"go.mongodb.org/mongo-driver/x/mongo/driver/topology"
)

type Proxy struct {
	Config ProxyConfig
	server *Server

	logger          *slogger.Logger
	MongoClient     *mongo.Client
	topology        *topology.Topology
	defaultReadPref *readpref.ReadPref

	Context            context.Context
	connectionsCreated *int64
	poolCleared        *int64

	// using a sync.Map instead of a map paired with mutex because sync.Map is optimized for cases in which the access pattern is predominant by reads
	remoteConnections *sync.Map
}

type RemoteConnection struct {
	client   *mongo.Client
	topology *topology.Topology
}

// https://jira.mongodb.org/browse/GODRIVER-1760 will add the ability to create a topology.Topology from ClientOptions
func extractTopology(mc *mongo.Client) *topology.Topology {
	e := reflect.ValueOf(mc).Elem()
	d := e.FieldByName("deployment")
	if d.IsZero() {
		panic("failed to extract deployment topology")
	}
	d = reflect.NewAt(d.Type(), unsafe.Pointer(d.UnsafeAddr())).Elem() // #nosec G103
	return d.Interface().(*topology.Topology)
}

/*
Clients estimate secondaries’ staleness by periodically checking the latest write date of each replica set member.
Since these checks are infrequent, the staleness estimate is coarse.
Thus, clients cannot enforce a maxStalenessSeconds value of less than 90 seconds.
https://docs.mongodb.com/manual/core/read-preference-staleness/
*/
const MinMaxStalenessVal int32 = 90

<<<<<<< HEAD
func NewProxy(pc ProxyConfig) (*Proxy, error) {
	return NewProxyWithContext(pc, context.Background())
}

func NewProxyWithContext(pc ProxyConfig, ctx context.Context) (*Proxy, error) {
=======
func NewProxy(pc ProxyConfig) (Proxy, error) {
	return NewProxyWithContext(pc, context.Background())
}

func NewProxyWithContext(pc ProxyConfig, ctx context.Context) (Proxy, error) {
>>>>>>> 1f28d628
	var initCount, initPoolCleared int64 = 0, 0
	defaultReadPref := readpref.Primary()
	p := &Proxy{pc, nil, nil, nil, nil, defaultReadPref, ctx, &initCount, &initPoolCleared, &sync.Map{}}
	mongoClient, err := getMongoClientFromProxyConfig(p, pc, ctx)
	if err != nil {
		return nil, NewStackErrorf("error getting driver client for %v: %v", pc.MongoAddress(), err)
	}
	p.MongoClient = mongoClient
	p.topology = extractTopology(mongoClient)

	p.logger = p.NewLogger("proxy")

	return p, nil
}

func getBaseClientOptions(p *Proxy, uri, appName string, trace bool, serverSelectionTimeoutSec, maxPoolSize, maxPoolIdleTimeSec, connectionPoolHeartbeatIntervalMs int) *options.ClientOptions {
	opts := options.Client()
	opts.ApplyURI(uri).
		SetAppName(appName).
		SetPoolMonitor(&event.PoolMonitor{
			Event: func(evt *event.PoolEvent) {
				switch evt.Type {
				case event.ConnectionCreated:
					if trace {
						p.logger.Logf(slogger.DEBUG, "**** Connection created %v", evt)
					}
					p.AddConnection()
				case "ConnectionCheckOutStarted":
					if trace {
						p.logger.Logf(slogger.DEBUG, "**** Connection check out started %v", evt)
					}
				case "ConnectionCheckedIn":
					if trace {
						p.logger.Logf(slogger.DEBUG, "**** Connection checked in %v", evt)
					}
				case "ConnectionCheckedOut":
					if trace {
						p.logger.Logf(slogger.DEBUG, "**** Connection checked out %v", evt)
					}
				case event.PoolCleared:
					p.IncrementPoolCleared()
				}
			},
		}).
		SetServerSelectionTimeout(time.Duration(serverSelectionTimeoutSec) * time.Second).
		SetMaxPoolSize(uint64(maxPoolSize))
	if maxPoolIdleTimeSec > 0 {
		opts.SetMaxConnIdleTime(time.Duration(maxPoolIdleTimeSec) * time.Second)
	}
	if connectionPoolHeartbeatIntervalMs > 0 {
		opts.SetHeartbeatInterval(time.Duration(connectionPoolHeartbeatIntervalMs) * time.Millisecond)
	}
	return opts
}

// should be used by remote connections
func getMongoClientFromUri(p *Proxy, uri, appName string, trace bool, serverSelectionTimeoutSec, maxPoolSize, maxPoolIdleTimeSec, connectionPoolHeartbeatIntervalMs int, rootCAs *x509.CertPool, ctx context.Context) (*mongo.Client, error) {
	opts := getBaseClientOptions(p, uri, appName, trace, serverSelectionTimeoutSec, maxPoolSize, maxPoolIdleTimeSec, connectionPoolHeartbeatIntervalMs)
	if rootCAs != nil {
		tlsConfig := &tls.Config{RootCAs: rootCAs}
		opts.SetTLSConfig(tlsConfig)
	}
	return mongo.Connect(ctx, opts)
}

// should be used by local connections
func getMongoClientFromProxyConfig(p *Proxy, pc ProxyConfig, ctx context.Context) (*mongo.Client, error) {
	var uri string
	if pc.ConnectionMode == util.Direct {
		uri = fmt.Sprintf("mongodb://%s", pc.MongoAddress())
	} else {
		uri = pc.MongoURI
	}
	opts := getBaseClientOptions(p, uri, pc.AppName, p.Config.TraceConnPool, pc.ServerSelectionTimeoutSec, pc.MaxPoolSize, pc.MaxPoolIdleTimeSec, pc.ConnectionPoolHeartbeatIntervalMs)
	opts.
		SetDirect(pc.ConnectionMode == util.Direct)

	if pc.MongoUser != "" {
		auth := options.Credential{
			AuthMechanism: "SCRAM-SHA-1",
			Username:      pc.MongoUser,
			AuthSource:    "admin",
			Password:      pc.MongoPassword,
			PasswordSet:   true,
		}
		opts.SetAuth(auth)
	}
	if pc.MongoSSL {
		tlsConfig := &tls.Config{RootCAs: pc.MongoRootCAs}
		opts.SetTLSConfig(tlsConfig)
	}
	return mongo.Connect(ctx, opts)
}

func (p *Proxy) AddRemoteConnection(rsName, uri, appName string, trace bool, serverSelectionTimeoutSec, maxPoolSize, maxPoolIdleTimeSec, connectionPoolHeartbeatIntervalMs int, rootCAs *x509.CertPool) error {
	p.logger.Logf(slogger.DEBUG, "adding remote connection for %s", rsName)
	if _, alreadyAdded := p.remoteConnections.Load(rsName); alreadyAdded {
		p.logger.Logf(slogger.DEBUG, "remote connection for %s already exists", rsName)
		return nil
	}
	client, err := getMongoClientFromUri(p, uri, appName, trace, serverSelectionTimeoutSec, maxPoolSize, maxPoolIdleTimeSec, connectionPoolHeartbeatIntervalMs, rootCAs, p.Context)
	if err != nil {
		return err
	}
	p.remoteConnections.Store(rsName, &RemoteConnection{client, extractTopology(client)})
	return nil
}

func (p *Proxy) ClearRemoteConnection(rsName string, additionalGracePeriodSec int) error {
	rc, ok := p.remoteConnections.Load(rsName)
	if !ok {
		p.logger.Logf(slogger.WARN, "remote connection for %s doesn't exist", rsName)
		return nil
	}
	p.logger.Logf(slogger.DEBUG, "clearing remote connection for %s", rsName)
	ctx2, cancelFn := context.WithTimeout(p.Context, time.Duration(additionalGracePeriodSec)*time.Second)
	defer cancelFn()
	// remote connections only has *mongo.Client, so no need for type check here. being extra safe about null clients just in case.
	if rc.(*RemoteConnection).client != nil {
		err := rc.(*RemoteConnection).client.Disconnect(ctx2)
		if err != nil {
			return err
		}
	}
	p.remoteConnections.Delete(rsName)
	p.logger.Logf(slogger.DEBUG, "remote connection %s cleared", rsName)
	return nil
}

func (p *Proxy) InitializeServer() {
	serverCtx, serverCancelCtx := context.WithCancel(p.Context)

	server := Server{
		p.Config.ServerConfig,
		p.logger,
		p,
		serverCtx,
		serverCancelCtx,
		make(chan error, 1),
		make(chan struct{}),
		nil,
		nil,
	}
	p.server = &server
}

func (p *Proxy) Run() error {
	return p.server.Run()
}

// called by a synched method
func (p *Proxy) OnSSLConfig(sslPairs []*SSLPair) (ok bool, names []string, errs []error) {
	return p.server.OnSSLConfig(sslPairs)
}

func (p *Proxy) NewLogger(prefix string) *slogger.Logger {
	filters := []slogger.TurboFilter{slogger.TurboLevelFilter(p.Config.LogLevel)}

	appenders := p.Config.Appenders
	if appenders == nil {
		appenders = []slogger.Appender{slogger.StdOutAppender()}
	}

	return &slogger.Logger{prefix, appenders, 0, filters}
}

func (p *Proxy) AddConnection() {
	atomic.AddInt64(p.connectionsCreated, 1)
}

func (p *Proxy) IncrementPoolCleared() {
	atomic.AddInt64(p.poolCleared, 1)
}

func (p *Proxy) GetConnectionsCreated() int64 {
	return atomic.LoadInt64(p.connectionsCreated)
}

func (p *Proxy) GetPoolCleared() int64 {
	return atomic.LoadInt64(p.poolCleared)
}

func (p *Proxy) CreateWorker(session *Session) (ServerWorker, error) {
	var err error

	ps := &ProxySession{session, p, nil, nil, nil, false}
	if p.Config.InterceptorFactory != nil {
		ps.interceptor, err = ps.proxy.Config.InterceptorFactory.NewInterceptor(ps)
		if err != nil {
			return nil, err
		}

		if ps.proxy.Config.CollectorHookFactory != nil {
			requestDurationHook, err := ps.proxy.Config.CollectorHookFactory.NewHook("processingDuration", "type", "request_total")
			if err != nil {
				return nil, err
			}

			responseDurationHook, err := ps.proxy.Config.CollectorHookFactory.NewHook("processingDuration", "type", "response_total")
			if err != nil {
				return nil, err
			}

			requestErrorsHook, err := ps.proxy.Config.CollectorHookFactory.NewHook("processingErrors", "type", "request")
			if err != nil {
				return nil, err
			}

			responseErrorsHook, err := ps.proxy.Config.CollectorHookFactory.NewHook("processingErrors", "type", "response")
			if err != nil {
				return nil, err
			}

			ps.hooks = make(map[string]MetricsHook)
			ps.hooks["requestDurationHook"] = requestDurationHook
			ps.hooks["responseDurationHook"] = responseDurationHook
			ps.hooks["requestErrorsHook"] = requestErrorsHook
			ps.hooks["responseErrorsHook"] = responseErrorsHook

			ps.isMetricsEnabled = true
		}

		session.conn = CheckedConn{session.conn.(net.Conn), ps.interceptor}
	}

	return ps, nil
}

func (p *Proxy) GetConnection(conn net.Conn) io.ReadWriteCloser {
	return conn
}<|MERGE_RESOLUTION|>--- conflicted
+++ resolved
@@ -63,19 +63,11 @@
 */
 const MinMaxStalenessVal int32 = 90
 
-<<<<<<< HEAD
 func NewProxy(pc ProxyConfig) (*Proxy, error) {
 	return NewProxyWithContext(pc, context.Background())
 }
 
 func NewProxyWithContext(pc ProxyConfig, ctx context.Context) (*Proxy, error) {
-=======
-func NewProxy(pc ProxyConfig) (Proxy, error) {
-	return NewProxyWithContext(pc, context.Background())
-}
-
-func NewProxyWithContext(pc ProxyConfig, ctx context.Context) (Proxy, error) {
->>>>>>> 1f28d628
 	var initCount, initPoolCleared int64 = 0, 0
 	defaultReadPref := readpref.Primary()
 	p := &Proxy{pc, nil, nil, nil, nil, defaultReadPref, ctx, &initCount, &initPoolCleared, &sync.Map{}}
